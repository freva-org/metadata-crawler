"""Testing the config module."""

import json
import os
from datetime import datetime
from pathlib import Path
from tempfile import TemporaryDirectory

import intake
import mock
import pytest
import toml
import xarray as xr
from jinja2 import Template

from metadata_crawler import add, index
from metadata_crawler.api.config import DRSConfig
from metadata_crawler.api.metadata_stores import DateTimeDecoder, DateTimeEncoder
from metadata_crawler.backends.posix import PosixPath
from metadata_crawler.backends.swift import SwiftPath
from metadata_crawler.utils import MetadataCrawlerException

CONFIG = """[bar]
root_path = "{{path | default('/foo')}}"
drs_format = "bar"
fs_type = "{{ fs_type | default('posix') }}"
[bar.defaults]
project = "observations"
[drs_settings.dialect.bar]
sources    = {{ sources | default(["data"]) }}
inherits_from = "{{inherits | default('freva')}}"
[drs_settings.dialect.bar.data_specs.read_kws]
engine = "zarr"
[drs_settings.dialect.bar.data_specs.globals]
institute = "institution_id"
experiment = "experiment_id"
ensemble = "ensemble"
grid_label = "grid_label"
data_vars = "__variable__"
[drs_settings.dialect.bar.data_specs.var_attrs]
variable = {{vars}}
ensemble = {var = "tas", attr = "member"}
grid_id = {var = "tas", attr = "grid_id", defualt = "foo"}
[drs_settings.dialect.bar.data_specs.stats]
bbox = {stat = "bbox", coords = ["lat", "lon"]}
time = {stat = "minmax", var = "time"}
min = {stat = "min", var = "tas" }
max = {stat = "max", var = "tas" }
nan = {stat = "min", var = "foo", default = 0}
freq = {stat = "timedelta", var = "time"}
time_range = {stat = "range", coords = "time" }
[drs_settings.dialect.bar.special.model]
type = "call"
call = "float({% raw %}{{ max }}{% endraw %})-float({% raw %}{{ min }}{% endraw %})"
[drs_settings.storage_options]
anon = true
[drs_settings.defaults]
cmor_table = "obs"
[drs_settings.dialect.bar.path_specs]
dir_parts = ["foo"]
file_parts = ["foo", "bar"]
"""


def test_bad_config() -> None:
    wrong_config = Template(CONFIG).render(
        vars='{vars = "foo", attrs = "long_name", default = "__name__" }',
    )
    with pytest.raises(MetadataCrawlerException):
        DRSConfig.load(wrong_config)

    wrong_config = Template(CONFIG).render(
        vars='{var = "foo", attr = "long_name", default = "__name__" }',
        inherits="mohh",
    )
    with pytest.raises(MetadataCrawlerException):
        DRSConfig.load(wrong_config)

    wrong_config = Template(CONFIG).render(
        vars='{var = "foo", attr = "long_name", default = "__name__" }',
        fs_type="foo",
    )
    with pytest.raises(NotImplementedError):
        DRSConfig.load(wrong_config)
    wrong_config = Template(CONFIG).render(
        vars='{var = "foo", attr = "long_name", default = "__name__" }',
        sources='["foo"]',
    )
    with pytest.raises(MetadataCrawlerException):
        DRSConfig.load(wrong_config)


def test_read_zarr_data(zarr_data: Path) -> None:
    conf = Template(CONFIG).render(
        vars="{var = '{vars}', attr = 'short_name', default = '__name__' }",
        path=str(zarr_data),
    )
    cfg = toml.loads(conf)
    config = DRSConfig.load(cfg)
    data = config.read_metadata("bar", {"path": str(zarr_data), "metadata": {}})
    assert "model" in data and isinstance(data["model"], list)
    conf = Template(CONFIG).render(
        vars="{var = '{vars}', attr = 'short_name', default = '__name__' }",
        path=str(zarr_data),
        sources='["data", "path"]',
    )
    config = DRSConfig.load(conf)
    assert "path" in config.dialect["bar"].sources
    with pytest.raises(MetadataCrawlerException):
        data = config.dialect["bar"].path_specs.get_metadata_from_path(
            Path("foo/muh_bar_zup.nc")
        )
    assert (
        len(
            config.index_schema["time_aggregation"].get_time_range(
                [datetime.now()]
            )
        )
        == 2
    )


def test_get_search():
    """Test getting the right settings."""
    conf = Template(CONFIG).render(
        vars="{var = '{vars}', attr = 'short_name', default = '__name__' }",
    )
    from metadata_crawler.run import _get_search

    assert len(_get_search(DRSConfig.load(conf).datasets)) == 1
    with pytest.raises(ValueError):
        index("foo", conf)


def test_mulit_config(drs_config_path: Path) -> None:
    """Test mulit config."""
    glob_files = drs_config_path.parent / "*config.toml"
    conf = Template(CONFIG).render(
        vars="{var = '{vars}', attr = 'short_name', default = '__name__' }",
    )
    cfg = DRSConfig.load(glob_files, conf)
    assert "nextgems_cycle3" in cfg.datasets
    assert "cordex-benchmark" in cfg.datasets
    assert "bar" in cfg.datasets


def test_benchmark_settings(drs_config_path: Path, cat_file: Path) -> None:
    """Test some benchmark settings."""
    env = os.environ.copy()
    glob_files = drs_config_path.parent / "*config.toml"
    with mock.patch.dict(os.environ, {"MDC_MAX_FILES": "5"}, clear=False):
<<<<<<< HEAD
        add(
            glob_files,
            store=cat_file,
            n_procs=1,
            batch_size=3,
            catalogue_backend="jsonlines",
            data_set=["obs-fs"],
        )
=======
        with mock.patch.dict(os.environ, {"MDC_SILENT": "1"}, clear=False):
            add(
                cat_file,
                drs_config_path,
                n_procs=1,
                batch_size=3,
                catalogue_backend="jsonlines",
                data_set=["obs-fs"],
            )
>>>>>>> d7f48a90
    os.environ = env
    assert cat_file.exists()
    len(intake.open_catalog(cat_file).latest.read()) < 10


@pytest.mark.asyncio
async def test_posix() -> None:
    """Test posix behaviour."""
    p = PosixPath()
    _dirs = [f async for f in p.iterdir(".")]
    assert len(_dirs)
    _dirs = [f async for f in p.iterdir("/foo/bar")]
    assert not (len(_dirs))


def test_datetime_decoder_encoder() -> None:
    """Test the Datetime Encoding/Decoding."""
    now = datetime.now()
    out = json.dumps(
        {
            "now": now,
            "foo": ["bar"],
        },
        cls=DateTimeEncoder,
    )
    assert "now" in out
    assert now.isoformat() in out

    out1 = json.loads(out.encode(), cls=DateTimeDecoder)
    assert "now" in out1
    assert out1["now"] == now


def test_reading_data_attributes(
    drs_config_path: Path, dataset: xr.Dataset, zarr_data: Path
) -> None:
    """Test reading different data attributes."""
    p = PosixPath()
    cfg = DRSConfig.load(drs_config_path)

    with TemporaryDirectory() as temp_dir:
        nc_file = Path(temp_dir) / "nc_file.nc"
        dataset.to_netcdf(nc_file, engine="h5netcdf")
        assert p.read_attr("tas.grid_label", nc_file) == "gn"
        assert p.read_attr("product", nc_file) == "foo"
        assert p.read_attr("product", nc_file, engine="h5netcdf") == "foo"
        assert p.read_attr("tas.grid_label", nc_file, engine="h5netcdf") == "gn"

    assert p.read_attr("product", zarr_data) == "foo"
    assert p.read_attr("tas.grid_label", zarr_data) == "gn"
    sw = SwiftPath(**cfg.datasets["obs-swift"].storage_options)
    path = (
        "/observations/grid/CPC/CPC/cmorph/30min/atmos/30min/r1i1p1/"
        "v20210618/pr/pr_30min_CPC_cmorph_r1i1p1_201609020000-201609020030.nc"
    )
    assert sw.read_attr("ensemble", path) == "r1i1p1"<|MERGE_RESOLUTION|>--- conflicted
+++ resolved
@@ -132,15 +132,15 @@
         index("foo", conf)
 
 
-def test_mulit_config(drs_config_path: Path) -> None:
-    """Test mulit config."""
+def test_multi_config(drs_config_path: Path) -> None:
+    """Test multi config."""
     glob_files = drs_config_path.parent / "*config.toml"
     conf = Template(CONFIG).render(
         vars="{var = '{vars}', attr = 'short_name', default = '__name__' }",
     )
     cfg = DRSConfig.load(glob_files, conf)
     assert "nextgems_cycle3" in cfg.datasets
-    assert "cordex-benchmark" in cfg.datasets
+    assert "cordex-benchmark-fs" in cfg.datasets
     assert "bar" in cfg.datasets
 
 
@@ -149,26 +149,16 @@
     env = os.environ.copy()
     glob_files = drs_config_path.parent / "*config.toml"
     with mock.patch.dict(os.environ, {"MDC_MAX_FILES": "5"}, clear=False):
-<<<<<<< HEAD
-        add(
-            glob_files,
-            store=cat_file,
-            n_procs=1,
-            batch_size=3,
-            catalogue_backend="jsonlines",
-            data_set=["obs-fs"],
-        )
-=======
         with mock.patch.dict(os.environ, {"MDC_SILENT": "1"}, clear=False):
             add(
-                cat_file,
+                glob_files,
                 drs_config_path,
                 n_procs=1,
                 batch_size=3,
+                store=cat_file,
                 catalogue_backend="jsonlines",
                 data_set=["obs-fs"],
             )
->>>>>>> d7f48a90
     os.environ = env
     assert cat_file.exists()
     len(intake.open_catalog(cat_file).latest.read()) < 10
